--- conflicted
+++ resolved
@@ -1,6 +1,7 @@
 """ Config of the data recorder """
 
 import json
+import typing
 
 CONFIG_FILE = "/services/config.json"
 TEST_CONFIG_FILE = "/services/test-config.json"
@@ -17,75 +18,68 @@
     __unit = "unit"
     __uuid = "uuid"
 
-    def __init__(self, save, config):
-        self.save = save
+    def __init__(self, config):
         self.config = config
 
     @property
-    def reading(self):
+    def reading(self) -> str:
         """Get the reading config"""
         return self.config[self.__reading]
 
     @reading.setter
-    def reading(self, value):
+    def reading(self, value: str):
         """Set the reading config"""
         self.config[self.__reading] = value
-        self.save()
-
-    @property
-    def index(self):
+
+    @property
+    def index(self) -> int:
         """Get the index config"""
         return self.config[self.__index]
 
     @index.setter
-    def index(self, value):
+    def index(self, value: int):
         """Set the index config"""
         self.config[self.__index] = value
-        self.save()
-
-    @property
-    def multiplier(self):
+
+    @property
+    def multiplier(self) -> int:
         """Get the multiplier config"""
         return self.config[self.__multiplier]
 
     @multiplier.setter
-    def multiplier(self, value):
+    def multiplier(self, value: int):
         """Set the multiplier config"""
         self.config[self.__multiplier] = value
-        self.save()
-
-    @property
-    def offset(self):
+
+    @property
+    def offset(self) -> int:
         """Get the offset config"""
         return self.config[self.__offset]
 
     @offset.setter
-    def offset(self, value):
+    def offset(self, value: int):
         """Set the offset config"""
         self.config[self.__offset] = value
-        self.save()
-
-    @property
-    def unit(self):
+
+    @property
+    def unit(self) -> str:
         """Get the unit config"""
         return self.config[self.__unit]
 
     @unit.setter
-    def unit(self, value):
+    def unit(self, value: str):
         """Set the unit config"""
         self.config[self.__unit] = value
-        self.save()
-
-    @property
-    def uuid(self):
+
+    @property
+    def uuid(self) -> str:
         """Get the UUID config"""
         return self.config[self.__uuid]
 
     @uuid.setter
-    def uuid(self, value):
+    def uuid(self, value: str):
         """Set the UUID config"""
         self.config[self.__uuid] = value
-        self.save()
 
 
 class WaterSensorConfig:
@@ -98,77 +92,70 @@
     __first_record_at = "first_record_at"
     __readings = "readings"
 
-    def __init__(self, save, config):
-        self.save = save
+    def __init__(self, config):
         self.config = config
 
     @property
-    def enabled(self):
+    def enabled(self) -> bool:
         """Get the enabled config"""
         return self.config[self.__enabled]
 
     @enabled.setter
-    def enabled(self, value):
+    def enabled(self, value: bool):
         """Set the enabled config"""
         self.config[self.__enabled] = value
-        self.save()
-
-    @property
-    def address(self):
+
+    @property
+    def address(self) -> int:
         """Get the address config"""
         return self.config[self.__address]
 
     @address.setter
-    def address(self, value):
+    def address(self, value: int):
         """Set the address config"""
         self.config[self.__address] = value
-        self.save()
-
-    @property
-    def bootup_time(self):
+
+    @property
+    def bootup_time(self) -> int:
         """Get the bootup_time config"""
         return self.config[self.__bootup_time]
 
     @bootup_time.setter
-    def bootup_time(self, value):
+    def bootup_time(self, value: int):
         """Set the bootup_time config"""
         self.config[self.__bootup_time] = value
-        self.save()
-
-    @property
-    def record_interval(self):
+
+    @property
+    def record_interval(self) -> int:
         """Get the record_interval config"""
         return self.config[self.__record_interval]
 
     @record_interval.setter
-    def record_interval(self, value):
+    def record_interval(self, value: int):
         """Set the record_interval config"""
         self.config[self.__record_interval] = value
-        self.save()
-
-    @property
-    def first_record_at(self):
+
+    @property
+    def first_record_at(self) -> int:
         """Get the first_record_at config"""
         return self.config[self.__first_record_at]
 
     @first_record_at.setter
-    def first_record_at(self, value):
+    def first_record_at(self, value: int):
         """Get the first_record_at config"""
         self.config[self.__first_record_at] = value
-        self.save()
-
-    @property
-    def readings(self):
+
+    @property
+    def readings(self) -> typing.List[ReadingConfig]:
         """Get the readings config array"""
         readings = self.config[self.__readings]
-        return [ReadingConfig(self.save, reading) for reading in readings]
+        return [ReadingConfig(reading) for reading in readings]
 
     @readings.setter
-    def readings(self, values):
+    def readings(self, values: typing.List[ReadingConfig]):
         """Set the readings config array"""
         configs = [value.config for value in values]
         self.config[self.__readings] = configs
-        self.save()
 
 
 class Sdi12Config:
@@ -176,20 +163,18 @@
 
     __water_sensor = "water_sensor"
 
-    def __init__(self, save, config):
-        self.save = save
+    def __init__(self, config):
         self.config = config
 
     @property
-    def water_sensor(self):
+    def water_sensor(self) -> WaterSensorConfig:
         """Get the water sensor config"""
-        return WaterSensorConfig(self.save, self.config[self.__water_sensor])
+        return WaterSensorConfig(self.config[self.__water_sensor])
 
     @water_sensor.setter
-    def water_sensor(self, value):
+    def water_sensor(self, value: WaterSensorConfig):
         """Set the water sensor config"""
         self.config[self.__water_sensor] = value.config
-        self.save()
 
 
 class MqttConfig:
@@ -201,64 +186,58 @@
     __password = "password"
     __parent_topic = "parent_topic"
 
-    def __init__(self, save, config):
-        self.save = save
+    def __init__(self, config):
         self.config = config
 
     @property
-    def host(self):
+    def host(self) -> str:
         """Get the host config"""
         return self.config[self.__host]
 
     @host.setter
-    def host(self, value):
+    def host(self, value: str):
         """Set the host config"""
         self.config[self.__host] = value
-        self.save()
-
-    @property
-    def port(self):
+
+    @property
+    def port(self) -> int:
         """Get the port config"""
         return self.config[self.__port]
 
     @port.setter
-    def port(self, value):
+    def port(self, value: int):
         """Set the port config"""
         self.config[self.__port] = value
-        self.save()
-
-    @property
-    def username(self):
+
+    @property
+    def username(self) -> str:
         """Get the username config"""
         return self.config[self.__username]
 
     @username.setter
-    def username(self, value):
+    def username(self, value: str):
         """Set the username config"""
         self.config[self.__username] = value
-        self.save()
-
-    @property
-    def password(self):
+
+    @property
+    def password(self) -> str:
         """Get the password config"""
         return self.config[self.__password]
 
     @password.setter
-    def password(self, value):
+    def password(self, value: str):
         """Set the password config"""
         self.config[self.__password] = value
-        self.save()
-
-    @property
-    def parent_topic(self):
+
+    @property
+    def parent_topic(self) -> str:
         """Get the parent_topic config"""
         return self.config[self.__parent_topic]
 
     @parent_topic.setter
-    def parent_topic(self, value):
+    def parent_topic(self, value: str):
         """Set the parent_topic config"""
         self.config[self.__parent_topic] = value
-        self.save()
 
 
 class MmwConfig:
@@ -267,31 +246,28 @@
     __auth_token = "auth_token"
     __sampling_feature = "sampling_feature"
 
-    def __init__(self, save, config):
-        self.save = save
+    def __init__(self, config):
         self.config = config
 
     @property
-    def auth_token(self):
+    def auth_token(self) -> str:
         """Get the auth_token config"""
         return self.config[self.__auth_token]
 
     @auth_token.setter
-    def auth_token(self, value):
+    def auth_token(self, value: str):
         """Set the auth_token config"""
         self.config[self.__auth_token] = value
-        self.save()
-
-    @property
-    def sampling_feature(self):
+
+    @property
+    def sampling_feature(self) -> str:
         """Get the sampling_feature config"""
         return self.config[self.__sampling_feature]
 
     @sampling_feature.setter
-    def sampling_feature(self, value):
+    def sampling_feature(self, value: str):
         """Set the sampling_feature config"""
         self.config[self.__sampling_feature] = value
-        self.save()
 
 
 class BaseConfig:
@@ -311,7 +287,6 @@
     __mmw_settings = "mmw_settings"
     __sdi12_sensors = "sdi12_sensors"
 
-<<<<<<< HEAD
     def __init__(self, config):
         __default_config = {
             self.__version: "2.0.0",
@@ -364,158 +339,147 @@
             },
         }
         self.config = merge_config(__default_config, config)
-=======
-    def __init__(self, file_name, config):
-        self.file_name = file_name
-        self.config = config
->>>>>>> f27e857d
-
-    def save(self):
-        """Save the base config"""
-        save_config(self.file_name, self.config)
-
-    @property
-    def version(self):
+
+    @property
+    def version(self) -> str:
         """Get the version setting"""
         return self.config[self.__version]
 
     @version.setter
-    def version(self, value):
+    def version(self, value: str):
         """Set the version setting"""
         self.config[self.__version] = value
-        self.save()
-
-    @property
-    def device_name(self):
+
+    @property
+    def device_name(self) -> str:
         """Get the device name setting"""
         return self.config[self.__device_name]
 
     @device_name.setter
-    def device_name(self, value):
+    def device_name(self, value: str):
         """Set the device name setting"""
         self.config[self.__device_name] = value
-        self.save()
-
-    @property
-    def device_id(self):
+
+    @property
+    def device_id(self) -> str:
         """Get the device id setting"""
         return self.config[self.__device_id]
 
     @device_id.setter
-    def device_id(self, value):
+    def device_id(self, value: str):
         """Set the device id setting"""
         self.config[self.__device_id] = value
-        self.save()
-
-    @property
-    def hw_revision(self):
+
+    @property
+    def hw_revision(self) -> str:
         """Get the hardware revision setting"""
         return self.config[self.__hw_revision]
 
     @hw_revision.setter
-    def hw_revision(self, value):
+    def hw_revision(self, value: str):
         """Set the hardware revision setting"""
         self.config[self.__hw_revision] = value
-        self.save()
-
-    @property
-    def send_interval(self):
+
+    @property
+    def send_interval(self) -> int:
         """Get the send interval setting"""
         return self.config[self.__send_interval]
 
     @send_interval.setter
-    def send_interval(self, value):
+    def send_interval(self, value: int):
         """Set the send interval setting"""
         self.config[self.__send_interval] = value
-        self.save()
-
-    @property
-    def first_send_at(self):
+
+    @property
+    def first_send_at(self) -> str:
         """Get the first send at setting"""
         return self.config[self.__first_send_at]
 
     @first_send_at.setter
-    def first_send_at(self, value):
+    def first_send_at(self, value: str):
         """Set the first send at setting"""
         self.config[self.__first_send_at] = value
-        self.save()
-
-    @property
-    def wifi_ssid(self):
+
+    @property
+    def wifi_ssid(self) -> str:
         """Get the wifi ssid setting"""
         return self.config[self.__wifi_ssid]
 
     @wifi_ssid.setter
-    def wifi_ssid(self, value):
+    def wifi_ssid(self, value: str):
         """Set the wifi ssid setting"""
         self.config[self.__wifi_ssid] = value
-        self.save()
-
-    @property
-    def wifi_password(self):
+
+    @property
+    def wifi_password(self) -> str:
         """Get the wifi password setting"""
         return self.config[self.__wifi_password]
 
     @wifi_password.setter
-    def wifi_password(self, value):
+    def wifi_password(self, value: str):
         """Set the wifi password setting"""
         self.config[self.__wifi_password] = value
-        self.save()
-
-    @property
-    def maintenance_mode(self):
+
+    @property
+    def maintenance_mode(self) -> bool:
         """Get the maintenance mode setting"""
         return self.config[self.__maintenance_mode]
 
     @maintenance_mode.setter
-    def maintenance_mode(self, value):
+    def maintenance_mode(self, value: bool):
         """Set the maintenance mode setting"""
         self.config[self.__maintenance_mode] = value
-        self.save()
-
-    @property
-    def test_mode(self):
+
+    @property
+    def test_mode(self) -> bool:
         """Get the test_mode config"""
         return self.config[self.__test_mode]
 
     @test_mode.setter
-    def test_mode(self, value):
+    def test_mode(self, value: bool):
         """Set the test_mode config"""
         self.config[self.__test_mode] = value
-        self.save()
-
-    @property
-    def mqtt_settings(self):
+
+    @property
+    def mqtt_settings(self) -> MqttConfig:
         """Get the MQTT settings"""
-        return MqttConfig(self.save, self.config[self.__mqtt_settings])
+        return MqttConfig(self.config[self.__mqtt_settings])
 
     @mqtt_settings.setter
-    def mqtt_settings(self, value):
+    def mqtt_settings(self, value: MqttConfig):
         """Set the MQTT settings"""
         self.config[self.__mqtt_settings] = value.config
-        self.save()
-
-    @property
-    def mmw_settings(self):
+
+    @property
+    def mmw_settings(self) -> MmwConfig:
         """Get the MMW settings"""
-        return MmwConfig(self.save, self.config[self.__mmw_settings])
+        return MmwConfig(self.config[self.__mmw_settings])
 
     @mmw_settings.setter
-    def mmw_settings(self, value):
+    def mmw_settings(self, value: MmwConfig):
         """Set the MMW settings"""
         self.config[self.__mmw_settings] = value.config
-        self.save()
-
-    @property
-    def sdi12_sensors(self):
+
+    @property
+    def sdi12_sensors(self) -> Sdi12Config:
         """Get the SDI12 settings"""
-        return Sdi12Config(self.save, self.config[self.__sdi12_sensors])
+        return Sdi12Config(self.config[self.__sdi12_sensors])
 
     @sdi12_sensors.setter
-    def sdi12_sensors(self, value):
+    def sdi12_sensors(self, value: Sdi12Config):
         """Set the SDI12 settings"""
+
         self.config[self.__sdi12_sensors] = value.config
-        self.save()
+
+    @property
+    def water_sensor(self) -> WaterSensorConfig:
+        """Get the water_sensor settings"""
+        return WaterSensorConfig(self.config[self.__water_sensor])
+
+    @water_sensor.setter
+    def water_sensor(self, value: WaterSensorConfig):
+        """Set the water_sensor settings"""
+        self.config[self.__water_sensor] = value.config
 
 
 class DataConfig:
@@ -531,130 +495,115 @@
     __rainfall = "rainfall"
     __date_time = "date_time"
 
-    def __init__(self, file_name: str, config):
-        self.file_name = file_name
+    def __init__(self, config):
         self.config = config
 
-    def save(self):
-        """Save the data config"""
-        save_config(self.file_name, self.config)
-
-    @property
-    def last_updated(self):
+    @property
+    def last_updated(self) -> int:
         """Get the last_updated config"""
         return self.config[self.__last_updated]
 
     @last_updated.setter
-    def last_updated(self, value):
+    def last_updated(self, value: int):
         """Set the last_updated config"""
         self.config[self.__last_updated] = value
-        self.save()
-
-    @property
-    def last_transmitted(self):
+
+    @property
+    def last_transmitted(self) -> int:
         """Get the last_transmitted config"""
         return self.config[self.__last_transmitted]
 
     @last_transmitted.setter
-    def last_transmitted(self, value):
+    def last_transmitted(self, value: int):
         """Set the last_transmitted config"""
         self.config[self.__last_transmitted] = value
-        self.save()
-
-    @property
-    def battery_level(self):
+
+    @property
+    def battery_level(self) -> int:
         """Get the battery_level config"""
         return self.config[self.__battery_level]
 
     @battery_level.setter
-    def battery_level(self, value):
+    def battery_level(self, value: int):
         """Set the battery_level config"""
         self.config[self.__battery_level] = value
-        self.save()
-
-    @property
-    def coverage_level(self):
+
+    @property
+    def coverage_level(self) -> int:
         """Get the coverage_level config"""
         return self.config[self.__coverage_level]
 
     @coverage_level.setter
-    def coverage_level(self, value):
+    def coverage_level(self, value: int):
         """Set the coverage_level config"""
         self.config[self.__coverage_level] = value
-        self.save()
-
-    @property
-    def messages_sent(self):
+
+    @property
+    def messages_sent(self) -> int:
         """Get the messages_sent config"""
         return self.config[self.__messages_sent]
 
     @messages_sent.setter
-    def messages_sent(self, value):
+    def messages_sent(self, value: int):
         """Set the messages_sent config"""
         self.config[self.__messages_sent] = value
-        self.save()
-
-    @property
-    def failed_transmissions(self):
+
+    @property
+    def failed_transmissions(self) -> int:
         """Get the failed_transmissions config"""
         return self.config[self.__failed_transmissions]
 
     @failed_transmissions.setter
-    def failed_transmissions(self, value):
+    def failed_transmissions(self, value: int):
         """Set the failed_transmissions config"""
         self.config[self.__failed_transmissions] = value
-        self.save()
-
-    @property
-    def free_sd_space(self):
+
+    @property
+    def free_sd_space(self) -> int:
         """Get the free_sd_space config"""
         return self.config[self.__free_sd_space]
 
     @free_sd_space.setter
-    def free_sd_space(self, value):
+    def free_sd_space(self, value: int):
         """Set the free_sd_space config"""
         self.config[self.__free_sd_space] = value
-        self.save()
-
-    @property
-    def rainfall(self):
+
+    @property
+    def rainfall(self) -> typing.List(int):
         """Get the rainfall config"""
         return self.config[self.__rainfall]
 
     @rainfall.setter
-    def rainfall(self, value):
+    def rainfall(self, value: typing.List(int)):
         """Set the rainfall config"""
         self.config[self.__rainfall] = value
-        self.save()
-
-    @property
-    def date_time(self):
+
+    @property
+    def date_time(self) -> typing.List(int):
         """Get the date_time config"""
         return self.config[self.__date_time]
 
     @date_time.setter
-    def date_time(self, value):
+    def date_time(self, value: typing.List(int)):
         """Set the date_time config"""
         self.config[self.__date_time] = value
-        self.save()
-
-
-def read_config(file_name=CONFIG_FILE):
+
+
+def read_config(file_name: str = CONFIG_FILE) -> BaseConfig:
     """Returns an instance of the base config class"""
 
     with open(file_name, encoding="utf-8") as handle:
         contents = handle.read()
         data = json.loads(contents)
-        return BaseConfig(file_name, data)
-
-
-def read_data(file_name=DYNAMIC_DATA_FILE):
+        return BaseConfig(data)
+
+
+def read_data(file_name: str = DYNAMIC_DATA_FILE) -> DataConfig:
     """Returns an instance of the data config class"""
 
     with open(file_name, encoding="utf-8") as handle:
         contents = handle.read()
         data = json.loads(contents)
-<<<<<<< HEAD
         return DataConfig(data)
 
 
@@ -667,15 +616,4 @@
             merge_config(default_config[key], value)
         else:
             default_config[key] = value
-    return default_config
-=======
-        return DataConfig(file_name, data)
-
-
-def save_config(file_name, config):
-    """Saves the config dictionary as json to the given file"""
-
-    with open(file_name, "w", encoding="utf-8") as handle:
-        contents = json.dumps(config, indent=4)
-        handle.write(contents)
->>>>>>> f27e857d
+    return default_config