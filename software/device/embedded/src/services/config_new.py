""" Config of the data recorder """

import json

CONFIG_FILE = "/services/config.json"
TEST_CONFIG_FILE = "/services/test-config.json"
DYNAMIC_DATA_FILE = "/services/data.json"


class ReadingConfig:
    """The reading config of the Sdi12"""

    __reading = "reading"
    __index = "index"
    __multiplier = "multiplier"
    __offset = "offset"
    __unit = "unit"
    __uuid = "uuid"

    def __init__(self, save, config):
        self.save = save
        self.config = config

    @property
    def reading(self):
        """Get the reading config"""
        return self.config[self.__reading]

    @reading.setter
    def reading(self, value):
        """Set the reading config"""
        self.config[self.__reading] = value
        self.save()

    @property
    def index(self):
        """Get the index config"""
        return self.config[self.__index]

    @index.setter
    def index(self, value):
        """Set the index config"""
        self.config[self.__index] = value
        self.save()

    @property
    def multiplier(self):
        """Get the multiplier config"""
        return self.config[self.__multiplier]

    @multiplier.setter
    def multiplier(self, value):
        """Set the multiplier config"""
        self.config[self.__multiplier] = value
        self.save()

    @property
    def offset(self):
        """Get the offset config"""
        return self.config[self.__offset]

    @offset.setter
    def offset(self, value):
        """Set the offset config"""
        self.config[self.__offset] = value
        self.save()

    @property
    def unit(self):
        """Get the unit config"""
        return self.config[self.__unit]

    @unit.setter
    def unit(self, value):
        """Set the unit config"""
        self.config[self.__unit] = value
        self.save()

    @property
    def uuid(self):
        """Get the UUID config"""
        return self.config[self.__uuid]

    @uuid.setter
    def uuid(self, value):
        """Set the UUID config"""
        self.config[self.__uuid] = value
        self.save()


class WaterSensorConfig:
    """The water sensor config of the Sdi12"""

    __enabled = "enabled"
    __address = "address"
    __bootup_time = "bootup_time"
    __record_interval = "record_interval"
    __first_record_at = "first_record_at"
    __readings = "readings"

    def __init__(self, save, config):
        self.save = save
        self.config = config

    @property
    def enabled(self):
        """Get the enabled config"""
        return self.config[self.__enabled]

    @enabled.setter
    def enabled(self, value):
        """Set the enabled config"""
        self.config[self.__enabled] = value
        self.save()

    @property
    def address(self):
        """Get the address config"""
        return self.config[self.__address]

    @address.setter
    def address(self, value):
        """Set the address config"""
        self.config[self.__address] = value
        self.save()

    @property
    def bootup_time(self):
        """Get the bootup_time config"""
        return self.config[self.__bootup_time]

    @bootup_time.setter
    def bootup_time(self, value):
        """Set the bootup_time config"""
        self.config[self.__bootup_time] = value
        self.save()

    @property
    def record_interval(self):
        """Get the record_interval config"""
        return self.config[self.__record_interval]

    @record_interval.setter
    def record_interval(self, value):
        """Set the record_interval config"""
        self.config[self.__record_interval] = value
        self.save()

    @property
    def first_record_at(self):
        """Get the first_record_at config"""
        return self.config[self.__first_record_at]

    @first_record_at.setter
    def first_record_at(self, value):
        """Get the first_record_at config"""
        self.config[self.__first_record_at] = value
        self.save()

    @property
    def readings(self):
        """Get the readings config array"""
        readings = self.config[self.__readings]
        return [ReadingConfig(self.save, reading) for reading in readings]

    @readings.setter
    def readings(self, values):
        """Set the readings config array"""
        configs = [value.config for value in values]
        self.config[self.__readings] = configs
        self.save()


class Sdi12Config:
    """The Sdi12 config of the data recorder"""

    __water_sensor = "water_sensor"

    def __init__(self, save, config):
        self.save = save
        self.config = config

    @property
    def water_sensor(self):
        """Get the water sensor config"""
        return WaterSensorConfig(self.save, self.config[self.__water_sensor])

    @water_sensor.setter
    def water_sensor(self, value):
        """Set the water sensor config"""
        self.config[self.__water_sensor] = value.config
        self.save()


class MqttConfig:
    """The MQTT config of the data recorder"""

    __host = "host"
    __port = "port"
    __username = "username"
    __password = "password"
    __parent_topic = "parent_topic"

    def __init__(self, save, config):
        self.save = save
        self.config = config

    @property
    def host(self):
        """Get the host config"""
        return self.config[self.__host]

    @host.setter
    def host(self, value):
        """Set the host config"""
        self.config[self.__host] = value
        self.save()

    @property
    def port(self):
        """Get the port config"""
        return self.config[self.__port]

    @port.setter
    def port(self, value):
        """Set the port config"""
        self.config[self.__port] = value
        self.save()

    @property
    def username(self):
        """Get the username config"""
        return self.config[self.__username]

    @username.setter
    def username(self, value):
        """Set the username config"""
        self.config[self.__username] = value
        self.save()

    @property
    def password(self):
        """Get the password config"""
        return self.config[self.__password]

    @password.setter
    def password(self, value):
        """Set the password config"""
        self.config[self.__password] = value
        self.save()

    @property
    def parent_topic(self):
        """Get the parent_topic config"""
        return self.config[self.__parent_topic]

    @parent_topic.setter
    def parent_topic(self, value):
        """Set the parent_topic config"""
        self.config[self.__parent_topic] = value
        self.save()


class MmwConfig:
    """The MMW config of the data recorder"""

    __auth_token = "auth_token"
    __sampling_feature = "sampling_feature"

    def __init__(self, save, config):
        self.save = save
        self.config = config

    @property
    def auth_token(self):
        """Get the auth_token config"""
        return self.config[self.__auth_token]

    @auth_token.setter
    def auth_token(self, value):
        """Set the auth_token config"""
        self.config[self.__auth_token] = value
        self.save()

    @property
    def sampling_feature(self):
        """Get the sampling_feature config"""
        return self.config[self.__sampling_feature]

    @sampling_feature.setter
    def sampling_feature(self, value):
        """Set the sampling_feature config"""
        self.config[self.__sampling_feature] = value
        self.save()


class BaseConfig:
    """The base data recorder config"""

    __version = "version"
    __device_name = "device_name"
    __device_id = "device_id"
    __hw_revision = "hw_revision"
    __send_interval = "send_interval"
    __first_send_at = "first_send_at"
    __wifi_ssid = "wifi_ssid"
    __wifi_password = "wifi_password"
    __maintenance_mode = "maintenance_mode"
    __test_mode = "test_mode"
    __mqtt_settings = "mqtt_settings"
    __mmw_settings = "mmw_settings"
    __sdi12_sensors = "sdi12_sensors"

    def __init__(self, file_name, config):
<<<<<<< HEAD
=======
        __default_config = {
            self.__version: "2.0.0",
            self.__device_name: "Data Recorder",
            self.__device_id: "00000000-0000-0000-0000-000000000000",
            self.__hw_revision: "4.0",
            self.__send_interval: 60,
            self.__first_send_at: 0,
            self.__wifi_ssid: "ssid",
            self.__wifi_password: "password",
            self.__maintenance_mode: False,
            self.__test_mode: False,
            self.__mqtt_settings: {
                MqttConfig.__host: "test.mosquitto.org",
                MqttConfig.__port: 1883,
                MqttConfig.__username: "username",
                MqttConfig.__password: "password",
                MqttConfig.__parent_topic: "test/environmentMonitoring",
            },
            self.__mmw_settings: {
                MmwConfig.__auth_token: "abcdef",
                MmwConfig.__sampling_feature: "abcdef",
            },
            self.__sdi12_sensors: {
                self.__water_sensor: {
                    WaterSensorConfig.__enabled: True,
                    WaterSensorConfig.__address: "1",
                    WaterSensorConfig.__bootup_time: "0",
                    WaterSensorConfig.__record_interval: "10",
                    WaterSensorConfig.__first_record_at: "0",
                    WaterSensorConfig.__readings: [
                        {
                            ReadingConfig.__reading: "flow",
                            ReadingConfig.__index: "1",
                            ReadingConfig.__multiplier: "1",
                            ReadingConfig.__offset: "0",
                            ReadingConfig.__unit: "mm/s",
                            ReadingConfig.__uuid: "uuid",
                        },
                        {
                            ReadingConfig.__reading: "temperature",
                            ReadingConfig.__index: "2",
                            ReadingConfig.__multiplier: "1",
                            ReadingConfig.__offset: "0",
                            ReadingConfig.__unit: "c",
                            ReadingConfig.__uuid: "uuid",
                        },
                    ],
                },
            },
        }
        self.config = merge_config(__default_config, config)
>>>>>>> 09a4deb3
        self.file_name = file_name

    def save(self):
        """Save the base config"""
        save_config(self.file_name, self.config)

    @property
    def version(self):
        """Get the version setting"""
        return self.config[self.__version]

    @version.setter
    def version(self, value):
        """Set the version setting"""
        self.config[self.__version] = value
        self.save()

    @property
    def device_name(self):
        """Get the device name setting"""
        return self.config[self.__device_name]

    @device_name.setter
    def device_name(self, value):
        """Set the device name setting"""
        self.config[self.__device_name] = value
        self.save()

    @property
    def device_id(self):
        """Get the device id setting"""
        return self.config[self.__device_id]

    @device_id.setter
    def device_id(self, value):
        """Set the device id setting"""
        self.config[self.__device_id] = value
        self.save()

    @property
    def hw_revision(self):
        """Get the hardware revision setting"""
        return self.config[self.__hw_revision]

    @hw_revision.setter
    def hw_revision(self, value):
        """Set the hardware revision setting"""
        self.config[self.__hw_revision] = value
        self.save()

    @property
    def send_interval(self):
        """Get the send interval setting"""
        return self.config[self.__send_interval]

    @send_interval.setter
    def send_interval(self, value):
        """Set the send interval setting"""
        self.config[self.__send_interval] = value
        self.save()

    @property
    def first_send_at(self):
        """Get the first send at setting"""
        return self.config[self.__first_send_at]

    @first_send_at.setter
    def first_send_at(self, value):
        """Set the first send at setting"""
        self.config[self.__first_send_at] = value
        self.save()

    @property
    def wifi_ssid(self):
        """Get the wifi ssid setting"""
        return self.config[self.__wifi_ssid]

    @wifi_ssid.setter
    def wifi_ssid(self, value):
        """Set the wifi ssid setting"""
        self.config[self.__wifi_ssid] = value
        self.save()

    @property
    def wifi_password(self):
        """Get the wifi password setting"""
        return self.config[self.__wifi_password]

    @wifi_password.setter
    def wifi_password(self, value):
        """Set the wifi password setting"""
        self.config[self.__wifi_password] = value
        self.save()

    @property
    def maintenance_mode(self):
        """Get the maintenance mode setting"""
        return self.config[self.__maintenance_mode]

    @maintenance_mode.setter
    def maintenance_mode(self, value):
        """Set the maintenance mode setting"""
        self.config[self.__maintenance_mode] = value
        self.save()

    @property
    def test_mode(self):
        """Get the test_mode config"""
        return self.config[self.__test_mode]

    @test_mode.setter
    def test_mode(self, value):
        """Set the test_mode config"""
        self.config[self.__test_mode] = value
        self.save()

    @property
    def mqtt_settings(self):
        """Get the MQTT settings"""
        return MqttConfig(self.save, self.config[self.__mqtt_settings])

    @mqtt_settings.setter
    def mqtt_settings(self, value):
        """Set the MQTT settings"""
        self.config[self.__mqtt_settings] = value.config
        self.save()

    @property
    def mmw_settings(self):
        """Get the MMW settings"""
        return MmwConfig(self.save, self.config[self.__mmw_settings])

    @mmw_settings.setter
    def mmw_settings(self, value):
        """Set the MMW settings"""
        self.config[self.__mmw_settings] = value.config
        self.save()

    @property
    def sdi12_sensors(self):
        """Get the SDI12 settings"""
        return Sdi12Config(self.save, self.config[self.__sdi12_sensors])

    @sdi12_sensors.setter
    def sdi12_sensors(self, value):
        """Set the SDI12 settings"""
        self.config[self.__sdi12_sensors] = value.config
        self.save()


class DataConfig:
    """The dynamic data config of the data recorder"""

    __last_updated = "last_updated"
    __last_transmitted = "last_transmitted"
    __battery_level = "battery_level"
    __coverage_level = "coverage_level"
    __messages_sent = "messages_sent"
    __failed_transmissions = "failed_transmissions"
    __free_sd_space = "free_sd_space"
    __rainfall = "rainfall"
    __date_time = "date_time"

    def __init__(self, file_name: str, config):
        self.file_name = file_name
        self.config = config

    def save(self):
        """Save the data config"""
        save_config(self.file_name, self.config)

    @property
    def last_updated(self):
        """Get the last_updated config"""
        return self.config[self.__last_updated]

    @last_updated.setter
    def last_updated(self, value):
        """Set the last_updated config"""
        self.config[self.__last_updated] = value
        self.save()

    @property
    def last_transmitted(self):
        """Get the last_transmitted config"""
        return self.config[self.__last_transmitted]

    @last_transmitted.setter
    def last_transmitted(self, value):
        """Set the last_transmitted config"""
        self.config[self.__last_transmitted] = value
        self.save()

    @property
    def battery_level(self):
        """Get the battery_level config"""
        return self.config[self.__battery_level]

    @battery_level.setter
    def battery_level(self, value):
        """Set the battery_level config"""
        self.config[self.__battery_level] = value
        self.save()

    @property
    def coverage_level(self):
        """Get the coverage_level config"""
        return self.config[self.__coverage_level]

    @coverage_level.setter
    def coverage_level(self, value):
        """Set the coverage_level config"""
        self.config[self.__coverage_level] = value
        self.save()

    @property
    def messages_sent(self):
        """Get the messages_sent config"""
        return self.config[self.__messages_sent]

    @messages_sent.setter
    def messages_sent(self, value):
        """Set the messages_sent config"""
        self.config[self.__messages_sent] = value
        self.save()

    @property
    def failed_transmissions(self):
        """Get the failed_transmissions config"""
        return self.config[self.__failed_transmissions]

    @failed_transmissions.setter
    def failed_transmissions(self, value):
        """Set the failed_transmissions config"""
        self.config[self.__failed_transmissions] = value
        self.save()

    @property
    def free_sd_space(self):
        """Get the free_sd_space config"""
        return self.config[self.__free_sd_space]

    @free_sd_space.setter
    def free_sd_space(self, value):
        """Set the free_sd_space config"""
        self.config[self.__free_sd_space] = value
        self.save()

    @property
    def rainfall(self):
        """Get the rainfall config"""
        return self.config[self.__rainfall]

    @rainfall.setter
    def rainfall(self, value):
        """Set the rainfall config"""
        self.config[self.__rainfall] = value
        self.save()

    @property
    def date_time(self):
        """Get the date_time config"""
        return self.config[self.__date_time]

    @date_time.setter
    def date_time(self, value):
        """Set the date_time config"""
        self.config[self.__date_time] = value
        self.save()


def read_config(file_name=CONFIG_FILE):
    """Returns an instance of the base config class"""

    with open(file_name, encoding="utf-8") as handle:
        contents = handle.read()
        data = json.loads(contents)
        return BaseConfig(file_name, data)


def read_data(file_name=DYNAMIC_DATA_FILE):
    """Returns an instance of the data config class"""

    with open(file_name, encoding="utf-8") as handle:
        contents = handle.read()
        data = json.loads(contents)
        return DataConfig(file_name, data)


<<<<<<< HEAD
=======
def merge_config(default_config, new_config):
    """Merges the default config with the new config recursively"""
    for key, value in new_config.items():
        if isinstance(value, dict):
            if key not in default_config:
                default_config[key] = {}
            merge_config(default_config[key], value)
        else:
            default_config[key] = value
    return default_config


>>>>>>> 09a4deb3
def save_config(file_name, config):
    """Saves the config dictionary as json to the given file"""

    with open(file_name, "w", encoding="utf-8") as handle:
        contents = json.dumps(config, indent=4)
        handle.write(contents)<|MERGE_RESOLUTION|>--- conflicted
+++ resolved
@@ -312,8 +312,6 @@
     __sdi12_sensors = "sdi12_sensors"
 
     def __init__(self, file_name, config):
-<<<<<<< HEAD
-=======
         __default_config = {
             self.__version: "2.0.0",
             self.__device_name: "Data Recorder",
@@ -365,7 +363,6 @@
             },
         }
         self.config = merge_config(__default_config, config)
->>>>>>> 09a4deb3
         self.file_name = file_name
 
     def save(self):
@@ -655,8 +652,6 @@
         return DataConfig(file_name, data)
 
 
-<<<<<<< HEAD
-=======
 def merge_config(default_config, new_config):
     """Merges the default config with the new config recursively"""
     for key, value in new_config.items():
@@ -669,7 +664,6 @@
     return default_config
 
 
->>>>>>> 09a4deb3
 def save_config(file_name, config):
     """Saves the config dictionary as json to the given file"""
 
