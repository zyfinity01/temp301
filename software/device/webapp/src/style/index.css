html, body {
	height: 100%;
	width: 100%;
	padding: 0;
	margin: 0;
	background: var(--bg-colour);
	font-family: 'Helvetica Neue', arial, sans-serif;
	font-weight: 400;
	color: var(--text-colour);
	-webkit-font-smoothing: antialiased;
	-moz-osx-font-smoothing: grayscale;
}

* {
	box-sizing: border-box;
}

#app {
	height: 100%;
}

h1, h2, h3 {
	text-align: center;
}

:root{
	--fg-colour: #000000;
	--h1-colour: #000000;
	--light-colour: #bbd6d8;
	--mid-colour: #b0ced1;
	--card-colour: #a2c4c7;
	--bg-colour: #ffffff;
	--accent-colour: #469ea7;
	--light-accent-colour: #53b4bc;
	--text-colour: #444;
	--shadow-colour: #ddd;
	--graph-colour: #87c9c6;
<<<<<<< HEAD
=======
	--red-button-colour: #b92e2e;
	--red-hover-colour: #a50d0d;
>>>>>>> 09a4deb3
}

[colour-theme="dark"] {
	--fg-colour: #cbcbcb;
	--h1-colour: #ffffff;
	--light-colour: #72989b;
	--mid-colour: #222d2f;
	--card-colour: #213336;
	--bg-colour: #191c1c;
	--accent-colour: #145257;
	--light-accent-colour: #2e6e73;
	--text-colour: #c6c6c6;
	--shadow-colour: #000000;
	--graph-colour: #5a8280;
<<<<<<< HEAD
=======
	--red-button-colour: #8b0b0b;
	--red-hover-colour: #600606;
>>>>>>> 09a4deb3
}<|MERGE_RESOLUTION|>--- conflicted
+++ resolved
@@ -35,11 +35,8 @@
 	--text-colour: #444;
 	--shadow-colour: #ddd;
 	--graph-colour: #87c9c6;
-<<<<<<< HEAD
-=======
 	--red-button-colour: #b92e2e;
 	--red-hover-colour: #a50d0d;
->>>>>>> 09a4deb3
 }
 
 [colour-theme="dark"] {
@@ -54,9 +51,6 @@
 	--text-colour: #c6c6c6;
 	--shadow-colour: #000000;
 	--graph-colour: #5a8280;
-<<<<<<< HEAD
-=======
 	--red-button-colour: #8b0b0b;
 	--red-hover-colour: #600606;
->>>>>>> 09a4deb3
 }