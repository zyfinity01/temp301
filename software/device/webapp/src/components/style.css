/*CSS shared by multiple components and app.tsx styles goes here*/
<<<<<<< HEAD
=======

>>>>>>> 6d56faab
form input, textarea, select {
    padding: 0.5em 0.6em;
    display: inline-block;
    border: 1px solid #ccc;
    box-shadow: inset 0 1px 3px var(--shadow-colour);
    border-radius: 4px;
    border: 0;
    padding: 0.8em;
    border-radius: 8px;
    vertical-align: middle;
    box-sizing: border-box;
    flex-grow: 1;
    background-color: var(--mid-colour);
    color: var(--fg-colour);
}
form input:focus {
    outline: 0;
    border-color: var(--accent-colour);
}
fieldset {
    margin: 0;
    padding: .35em 0 .75em;
    border: 0;
}
/* Aligned Form Elements  */
.aligned .alignGroup {
    margin-bottom: 0.5em;
    display: flex;
}
.aligned .alignGroup label {
    text-align: right;
    display: inline-block;
    vertical-align: middle;
    width: 10em;
    margin: 0 1em 0 0;
}
/* DROP_MENU ADDITIONS HERE */
.aligned .alignGroup select {
    text-align: left;
    width: 10em;
    margin: 0 1em 0 0;
    padding: 0.5em 0.6em;
    display: inline-block;
    border: 1px solid #747474;
    box-shadow: inset 0 1px 3px var(--shadow-colour);
    border-radius: 4px;
    vertical-align: middle;
    box-sizing: border-box;
    flex-grow: 1;
}
.configBlock {
    padding: 10px;
    border: 1px solid #e3e3e3;
    border-radius: 4px;
    box-shadow: inset 0 1px 1px rgba(0,0,0,.05);
    margin-bottom: 5px;
    position: relative;
}
.updateButton {
    top: 10px;
    right: 10px;
    position: absolute;
}
.bigButton {
    display: block;
    padding: 10px;
    width: 100%;
    border: none;
    border-radius: 10px !important;
    box-shadow: none;
    background-color: var(--accent-colour);
    color: white;
    font-size: 18px;
    cursor: pointer;
    margin-bottom: 10px;
    transition: color .15s ease-in-out,background-color .15s ease-in-out,border-color .15s ease-in-out,box-shadow .15s ease-in-out
}
.bigButton:hover {
    background-color: var(--light-accent-colour);
}
.addSensor{
    background-color: rgba(185, 213, 215, 0.5);
    color: rgb(73, 77, 77);
}
/* MODEM BUTTON */
.bigButtonRed {
    display: block;
    padding: 10px;
    width: 100%;
    border: none;
    border-radius: 10px !important;
    box-shadow: none;
    background-color: var(--red-button-colour);
    color: white;
    font-size: 18px;
    cursor: pointer;
    transition: color .15s ease-in-out,background-color .15s ease-in-out,border-color .15s ease-in-out,box-shadow .15s ease-in-out
}
.bigButtonRed:hover {
    background-color: var(--red-hover-colour);
}
.addSensor{
    background-color: rgba(185, 213, 215, 0.5);
    color: rgb(73, 77, 77);
}
/* APP LAYOUT */
/*Small screens (phones) */
@media only screen and (max-width: 768px) {
    .mainContent {
        display: block;
    }

    .col {
        width: 100%;
    }
}
@media only screen and (min-width: 769px) {
    .mainContent {
        display: block;
        max-width: 1224px;
        margin: auto;
    }
    .col {
        float: left;
        width: 50%;
    }
}
<<<<<<< HEAD
=======

>>>>>>> 6d56faab
.page {
    margin: 10px;
    height: calc(100vh - 230px);
    overflow-x: hidden;
    overflow-y: auto;
}
.toggleButton {
    background-color: #f0f0f0;
    border: 1px solid #ccc;
    border-radius: 3px;
    padding: 5px 10px;
    font-size: 14px;
    cursor: pointer;
    transition: background-color 0.3s, border-color 0.3s;
}
<<<<<<< HEAD
=======

>>>>>>> 6d56faab
.toggleButton:hover {
    background-color: #e6e6e6;
    border-color: #999;
}
<<<<<<< HEAD
=======

>>>>>>> 6d56faab
.switchTheme{
    position: absolute;
    top: 1em;
    left: 1em;
    display: block;
    width: fit-content;
    cursor: pointer;
    background: var(--light-accent-colour);
    border-radius: 30em;
    padding: 1em 1em;
    font-size: 0.75em;
<<<<<<< HEAD
}
.popup-content {
    margin: auto;
    background: rgb(255, 255, 255);
    width: 50%;
    padding: 5px;
}
.popup-arrow {
    color: rgb(255, 255, 255);
}
[role='tooltip'].popup-content {
    width: 200px;
    box-shadow: rgba(0, 0, 0, 0.16) 0px 0px 3px;
}
.popup-overlay {
    background: rgba(0, 0, 0, 0.5);
}
[data-popup='tooltip'].popup-overlay {
    background: transparent;
=======
>>>>>>> 6d56faab
}<|MERGE_RESOLUTION|>--- conflicted
+++ resolved
@@ -1,8 +1,5 @@
 /*CSS shared by multiple components and app.tsx styles goes here*/
-<<<<<<< HEAD
-=======
 
->>>>>>> 6d56faab
 form input, textarea, select {
     padding: 0.5em 0.6em;
     display: inline-block;
@@ -130,10 +127,7 @@
         width: 50%;
     }
 }
-<<<<<<< HEAD
-=======
 
->>>>>>> 6d56faab
 .page {
     margin: 10px;
     height: calc(100vh - 230px);
@@ -149,18 +143,12 @@
     cursor: pointer;
     transition: background-color 0.3s, border-color 0.3s;
 }
-<<<<<<< HEAD
-=======
 
->>>>>>> 6d56faab
 .toggleButton:hover {
     background-color: #e6e6e6;
     border-color: #999;
 }
-<<<<<<< HEAD
-=======
 
->>>>>>> 6d56faab
 .switchTheme{
     position: absolute;
     top: 1em;
@@ -172,7 +160,6 @@
     border-radius: 30em;
     padding: 1em 1em;
     font-size: 0.75em;
-<<<<<<< HEAD
 }
 .popup-content {
     margin: auto;
@@ -192,6 +179,4 @@
 }
 [data-popup='tooltip'].popup-overlay {
     background: transparent;
-=======
->>>>>>> 6d56faab
 }